--- conflicted
+++ resolved
@@ -580,11 +580,10 @@
                 // Quorum should be 80% with all listed validators active
                 hash_set<NodeID> activeValidatorsNew{activeValidators};
                 for (auto const valKey : cfgKeys)
-<<<<<<< HEAD
                 {
                     auto const ins = activeValidatorsNew.emplace(
                         calcNodeID(*parseBase58<PublicKey>(
-                            TokenType::TOKEN_NODE_PUBLIC, valKey)));
+                            TokenType::NodePublic, valKey)));
                     if(ins.second)
                         secondAddedValidators.insert(*ins.first);
                 }
@@ -592,11 +591,6 @@
                     trustedKeys->updateTrusted(activeValidatorsNew);
                 BEAST_EXPECT(changes.added == secondAddedValidators);
                 BEAST_EXPECT(changes.removed.empty());
-=======
-                    activeValidators.emplace (*parseBase58<PublicKey>(
-                        TokenType::NodePublic, valKey));
-                trustedKeys->onConsensusStart (activeValidators);
->>>>>>> 067dbf29
                 BEAST_EXPECT(trustedKeys->quorum () == cfgKeys.size() * 4/5);
             }
         }
@@ -746,13 +740,8 @@
 
             auto const node = randomNode ();
             std::vector<std::string> cfgKeys ({
-<<<<<<< HEAD
-                toBase58 (TokenType::TOKEN_NODE_PUBLIC, node)});
+                toBase58 (TokenType::NodePublic, node)});
             hash_set<NodeID> activeValidators;
-=======
-                toBase58 (TokenType::NodePublic, node)});
-            hash_set<PublicKey> activeValidators;
->>>>>>> 067dbf29
 
             BEAST_EXPECT(trustedKeys->load (
                 emptyLocalKey, cfgKeys, cfgPublishers));
@@ -895,15 +884,9 @@
             {
                 auto const valKey = randomNode();
                 cfgKeys.push_back (toBase58(
-<<<<<<< HEAD
-                    TokenType::TOKEN_NODE_PUBLIC, valKey));
+                    TokenType::NodePublic, valKey));
                 activeValidators.emplace (calcNodeID(valKey));
                 activeKeys.emplace(valKey);
-=======
-                    TokenType::NodePublic, valKey));
-                activeValidators.emplace (valKey);
->>>>>>> 067dbf29
-
                 BEAST_EXPECT(trustedKeys->load (
                     emptyLocalKey, cfgKeys, cfgPublishers));
                 TrustChanges changes =
@@ -934,14 +917,9 @@
             {
                 auto const valKey = randomNode();
                 cfgKeys.push_back (toBase58(
-<<<<<<< HEAD
-                    TokenType::TOKEN_NODE_PUBLIC, valKey));
+                    TokenType::NodePublic, valKey));
                 activeValidators.emplace (calcNodeID(valKey));
                 activeKeys.emplace(valKey);
-=======
-                    TokenType::NodePublic, valKey));
-                activeValidators.emplace (valKey);
->>>>>>> 067dbf29
 
                 BEAST_EXPECT(trustedKeys->load (
                     localKey, cfgKeys, cfgPublishers));
