//------------------------------------------------------------------------------
/*
    This file is part of rippled: https://github.com/ripple/rippled
    Copyright (c) 2012, 2013 Ripple Labs Inc.

    Permission to use, copy, modify, and/or distribute this software for any
    purpose  with  or without fee is hereby granted, provided that the above
    copyright notice and this permission notice appear in all copies.

    THE  SOFTWARE IS PROVIDED "AS IS" AND THE AUTHOR DISCLAIMS ALL WARRANTIES
    WITH  REGARD  TO  THIS  SOFTWARE  INCLUDING  ALL  IMPLIED  WARRANTIES  OF
    MERCHANTABILITY  AND  FITNESS. IN NO EVENT SHALL THE AUTHOR BE LIABLE FOR
    ANY  SPECIAL ,  DIRECT, INDIRECT, OR CONSEQUENTIAL DAMAGES OR ANY DAMAGES
    WHATSOEVER  RESULTING  FROM  LOSS  OF USE, DATA OR PROFITS, WHETHER IN AN
    ACTION  OF  CONTRACT, NEGLIGENCE OR OTHER TORTIOUS ACTION, ARISING OUT OF
    OR IN CONNECTION WITH THE USE OR PERFORMANCE OF THIS SOFTWARE.
*/
//==============================================================================

#include <beast/unit_test/suite.h>
#include <beast/module/core/diagnostic/FatalError.h>
#include <beast/module/core/diagnostic/SemanticVersion.h>

namespace ripple {

char const* BuildInfo::getRawVersionString ()
{
    static char const* const rawText =

    //--------------------------------------------------------------------------
    //
    //  The build version number (edit this for each release)
    //
<<<<<<< HEAD
        "0.26.1"
=======
        "0.26.2-alpha-4"
>>>>>>> ed597e5e
    //
    //  Must follow the format described here:
    //
    //  http://semver.org/
    //
    //--------------------------------------------------------------------------
    ;

    return rawText;
}

BuildInfo::Protocol const& BuildInfo::getCurrentProtocol ()
{
    static Protocol currentProtocol (
    
    //--------------------------------------------------------------------------
    //
    // The protocol version we speak and prefer (edit this if necessary)
    //
        1,  // major
        2   // minor
    //
    //--------------------------------------------------------------------------
    );

    return currentProtocol;
}

BuildInfo::Protocol const& BuildInfo::getMinimumProtocol ()
{
    static Protocol minimumProtocol (

    //--------------------------------------------------------------------------
    //
    // The oldest protocol version we will accept. (edit this if necessary)
    //
        1,  // major
        2   // minor
    //
    //--------------------------------------------------------------------------
    );

    return minimumProtocol;
}

//
//
// Don't touch anything below this line
//
//------------------------------------------------------------------------------

beast::String const& BuildInfo::getVersionString ()
{
    struct SanityChecker
    {
        SanityChecker ()
        {
            beast::SemanticVersion v;

            char const* const rawText = getRawVersionString ();

            if (! v.parse (rawText) || v.print () != rawText)
                beast::FatalError ("Bad server version string", __FILE__, __LINE__);

            versionString = rawText;
        }

        beast::String versionString;
    };

    static SanityChecker value;

    return value.versionString;
}

char const* BuildInfo::getFullVersionString ()
{
    struct PrettyPrinter
    {
        PrettyPrinter ()
        {
            beast::String s;
            
            s << "rippled-" << getVersionString ();

            fullVersionString = s.toStdString ();
        }

        std::string fullVersionString;
    };

    static PrettyPrinter value;

    return value.fullVersionString.c_str ();
}

//------------------------------------------------------------------------------

BuildInfo::Protocol::Protocol ()
    : vmajor (0)
    , vminor (0)
{
}

BuildInfo::Protocol::Protocol (unsigned short major_, unsigned short minor_)
    : vmajor (major_)
    , vminor (minor_)
{
}

BuildInfo::Protocol::Protocol (PackedFormat packedVersion)
{
    vmajor = (packedVersion >> 16) & 0xffff;
    vminor = (packedVersion & 0xffff);
}

BuildInfo::Protocol::PackedFormat BuildInfo::Protocol::toPacked () const noexcept
{
    return ((vmajor << 16) & 0xffff0000) | (vminor & 0xffff);
}

std::string BuildInfo::Protocol::toStdString () const noexcept
{
    beast::String s;

    s << beast::String (vmajor) << "." << beast::String (vminor);

    return s.toStdString ();
}

//------------------------------------------------------------------------------

class BuildInfo_test : public beast::unit_test::suite
{
public:
    void testVersion ()
    {
        testcase ("version");

        beast::SemanticVersion v;

        expect (v.parse (BuildInfo::getRawVersionString ()));
    }

    void checkProtcol (unsigned short vmajor, unsigned short vminor)
    {
        typedef BuildInfo::Protocol P;

        expect (P (P (vmajor, vminor).toPacked ()) == P (vmajor, vminor));
    }

    void testProtocol ()
    {
        typedef BuildInfo::Protocol P;

        testcase ("protocol");

        expect (P (0, 0).toPacked () == 0);
        expect (P (0, 1).toPacked () == 1);
        expect (P (0, 65535).toPacked () == 65535);

        checkProtcol (0, 0);
        checkProtcol (0, 1);
        checkProtcol (0, 255);
        checkProtcol (0, 65535);
        checkProtcol (1, 0);
        checkProtcol (1, 65535);
        checkProtcol (65535, 65535);
    }

    void testValues ()
    {
        testcase ("comparison");

        typedef BuildInfo::Protocol P;

        expect (P(1,2) == P(1,2));
        expect (P(3,4) >= P(3,4));
        expect (P(5,6) <= P(5,6));
        expect (P(7,8) >  P(6,7));
        expect (P(7,8) <  P(8,9));
        expect (P(65535,0) <  P(65535,65535));
        expect (P(65535,65535) >= P(65535,65535));

        expect (BuildInfo::getCurrentProtocol () >= BuildInfo::getMinimumProtocol ());
    }

    void run ()
    {
        testVersion ();
        testProtocol ();
        testValues ();

        log <<
            "  Ripple version: " <<
            BuildInfo::getVersionString().toStdString();
    }
};

BEAST_DEFINE_TESTSUITE(BuildInfo,ripple_data,ripple);

} // ripple<|MERGE_RESOLUTION|>--- conflicted
+++ resolved
@@ -31,11 +31,7 @@
     //
     //  The build version number (edit this for each release)
     //
-<<<<<<< HEAD
-        "0.26.1"
-=======
         "0.26.2-alpha-4"
->>>>>>> ed597e5e
     //
     //  Must follow the format described here:
     //
