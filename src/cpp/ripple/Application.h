#ifndef __APPLICATION__
#define __APPLICATION__

#ifdef USE_LEVELDB
#include "leveldb/db.h"
#endif

#include <boost/asio.hpp>

#include "../database/database.h"

#include "LedgerMaster.h"
#include "UniqueNodeList.h"
#include "ConnectionPool.h"
#include "FeatureTable.h"
#include "LedgerAcquire.h"
#include "TransactionMaster.h"
#include "Wallet.h"
#include "Peer.h"
#include "NetworkOPs.h"
#include "WSDoor.h"
#include "Suppression.h"
#include "SNTPClient.h"
#include "JobQueue.h"
#include "RPCHandler.h"
#include "ProofOfWork.h"
#include "LoadManager.h"
#include "TransactionQueue.h"
#include "OrderBookDB.h"

#include "ripple_DatabaseCon.h"

// VFALCO: TODO, Fix forward declares required for header dependency loops
class IFeatureTable;
class IFeeVote;
class ILoadFeeTrack;
class IValidations;

class RPCDoor;
class PeerDoor;
typedef TaggedCache< uint256, std::vector<unsigned char>, UptimeTimerAdapter> NodeCache;
typedef TaggedCache< uint256, SLE, UptimeTimerAdapter> SLECache;

class Application
{
	boost::asio::io_service			mIOService, mAuxService;
	boost::asio::io_service::work	mIOWork, mAuxWork;

	boost::recursive_mutex	mMasterLock;

	Wallet					mWallet;
	UniqueNodeList			mUNL;
	LedgerMaster			mLedgerMaster;
	LedgerAcquireMaster		mMasterLedgerAcquire;
	TransactionMaster		mMasterTransaction;
	NetworkOPs				mNetOps;
	NodeCache				mTempNodeCache;
	SuppressionTable		mSuppressions;
	HashedObjectStore		mHashedObjectStore;
	SLECache				mSLECache;
	SNTPClient				mSNTPClient;
	JobQueue				mJobQueue;
	ProofOfWorkGenerator	mPOWGen;
	LoadManager				mLoadMgr;
	TXQueue					mTxnQueue;
	OrderBookDB				mOrderBookDB;
<<<<<<< HEAD
	
    // VFALCO: Clean stuff
    IFeeVote*				mFeeVote;
	ILoadFeeTrack*			mFeeTrack;
	IValidations*       	mValidations;
    // VFALCO: End Clean stuff

    FeatureTable			mFeatureTable;
=======
	beast::ScopedPointer <IFeeVote> mFeeVote;
	FeatureTable			mFeatureTable;
>>>>>>> 6c153c0f

	DatabaseCon				*mRpcDB, *mTxnDB, *mLedgerDB, *mWalletDB, *mNetNodeDB, *mPathFindDB, *mHashNodeDB;

#ifdef USE_LEVELDB
	leveldb::DB				*mHashNodeLDB;
#endif

	ConnectionPool			mConnectionPool;
	PeerDoor*				mPeerDoor;
	RPCDoor*				mRPCDoor;
	WSDoor*					mWSPublicDoor;
	WSDoor*					mWSPrivateDoor;

	uint256					mNonce256;
	std::size_t				mNonceST;

	boost::asio::deadline_timer	mSweepTimer;

	std::map<std::string, Peer::pointer> mPeerMap;
	boost::recursive_mutex	mPeerMapLock;

	volatile bool			mShutdown;

	void updateTables(bool);
	void startNewLedger();
	bool loadOldLedger(const std::string&);

public:
	Application();
	~Application();

	ConnectionPool& getConnectionPool()				{ return mConnectionPool; }

	UniqueNodeList& getUNL()						{ return mUNL; }

	Wallet& getWallet()								{ return mWallet ; }
	NetworkOPs& getOPs()							{ return mNetOps; }

	boost::asio::io_service& getIOService()			{ return mIOService; }
	boost::asio::io_service& getAuxService()		{ return mAuxService; }

	LedgerMaster& getLedgerMaster()					{ return mLedgerMaster; }
	LedgerAcquireMaster& getMasterLedgerAcquire()	{ return mMasterLedgerAcquire; }
	TransactionMaster& getMasterTransaction()		{ return mMasterTransaction; }
	NodeCache& getTempNodeCache()					{ return mTempNodeCache; }
	HashedObjectStore& getHashedObjectStore()		{ return mHashedObjectStore; }
	JobQueue& getJobQueue()							{ return mJobQueue; }
	SuppressionTable& getSuppression()				{ return mSuppressions; }
	boost::recursive_mutex& getMasterLock()			{ return mMasterLock; }
	ProofOfWorkGenerator& getPowGen()				{ return mPOWGen; }
	LoadManager& getLoadManager()					{ return mLoadMgr; }
	TXQueue& getTxnQueue()							{ return mTxnQueue; }
	PeerDoor& getPeerDoor()							{ return *mPeerDoor; }
	OrderBookDB& getOrderBookDB()					{ return mOrderBookDB; }
	SLECache& getSLECache()							{ return mSLECache; }
	FeatureTable& getFeatureTable()					{ return mFeatureTable; }

	IFeeVote& getFeeVote()							{ return *mFeeVote; }
	ILoadFeeTrack& getFeeTrack()				    { return *mFeeTrack; }
	IValidations& getValidations()			        { return *mValidations; }

	bool isNew(const uint256& s)					{ return mSuppressions.addSuppression(s); }
	bool isNew(const uint256& s, uint64 p)			{ return mSuppressions.addSuppressionPeer(s, p); }
	bool isNew(const uint256& s, uint64 p, int& f)	{ return mSuppressions.addSuppressionPeer(s, p, f); }
	bool isNewFlag(const uint256& s, int f)			{ return mSuppressions.setFlag(s, f); }
	bool running()									{ return mTxnDB != NULL; }
	bool getSystemTimeOffset(int& offset)			{ return mSNTPClient.getOffset(offset); }

	DatabaseCon* getRpcDB()			{ return mRpcDB; }
	DatabaseCon* getTxnDB()			{ return mTxnDB; }
	DatabaseCon* getLedgerDB()		{ return mLedgerDB; }
	DatabaseCon* getWalletDB()		{ return mWalletDB; }
	DatabaseCon* getNetNodeDB()		{ return mNetNodeDB; }
	DatabaseCon* getPathFindDB()	{ return mPathFindDB; }
	DatabaseCon* getHashNodeDB()	{ return mHashNodeDB; }

#ifdef USE_LEVELDB
	leveldb::DB* getHashNodeLDB()	{ return mHashNodeLDB; }
#endif

	uint256 getNonce256()			{ return mNonce256; }
	std::size_t getNonceST()		{ return mNonceST; }

	bool isShutdown()				{ return mShutdown; }
	void setup();
	void run();
	void stop();
	void sweep();

#ifdef DEBUG
	void mustHaveMasterLock()		{ bool tl = mMasterLock.try_lock(); assert(tl); mMasterLock.unlock(); }
#else
	void mustHaveMasterLock()		{ ; }
#endif

};

extern Application* theApp;

#endif
// vim:ts=4<|MERGE_RESOLUTION|>--- conflicted
+++ resolved
@@ -64,19 +64,14 @@
 	LoadManager				mLoadMgr;
 	TXQueue					mTxnQueue;
 	OrderBookDB				mOrderBookDB;
-<<<<<<< HEAD
 	
     // VFALCO: Clean stuff
-    IFeeVote*				mFeeVote;
+	beast::ScopedPointer <IFeeVote> mFeeVote;
 	ILoadFeeTrack*			mFeeTrack;
 	IValidations*       	mValidations;
     // VFALCO: End Clean stuff
 
     FeatureTable			mFeatureTable;
-=======
-	beast::ScopedPointer <IFeeVote> mFeeVote;
-	FeatureTable			mFeatureTable;
->>>>>>> 6c153c0f
 
 	DatabaseCon				*mRpcDB, *mTxnDB, *mLedgerDB, *mWalletDB, *mNetNodeDB, *mPathFindDB, *mHashNodeDB;
 
